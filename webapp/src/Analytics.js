--- conflicted
+++ resolved
@@ -1,9 +1,5 @@
 import mixpanel from 'mixpanel-browser'
 
-<<<<<<< HEAD
-if (process.env.REACT_APP_ENABLE_ANALYTICS === 'no') {
-    console.warn('Analytics is disabled')
-=======
 const isAnalyticsEnabled = process.env.REACT_APP_ENABLE_ANALYTICS !== 'no'
 if (isAnalyticsEnabled) {
   mixpanel.init('78a42ccba0e9a55de00c30b454c5da8e');
@@ -29,21 +25,18 @@
         mixpanel.identify(distinctId)
       });
   }
->>>>>>> e6cd366b
 } else {
-    mixpanel.init('78a42ccba0e9a55de00c30b454c5da8e', { api_host: 'https://data.useoptic.com' });
-    window.mixpanel = mixpanel
+  console.warn('Analytics is disabled')
 }
 
 export function track(event, props) {
-    if (process.env.REACT_APP_ENABLE_ANALYTICS !== 'no') {
-        mixpanel.track(event, props)
-    }
+  if (isAnalyticsEnabled) {
+    mixpanel.track(event, props)
+  }
 }
 
-if (process.env.REACT_APP_ENABLE_ANALYTICS !== 'no') {
-    if (!window.localStorage.getItem('_known_user')) {
-        track('New User!')
-        window.localStorage.setItem('_known_user', 'true')
-    }
+window.AnalyticsJsStub = {
+  track: (event, props) => {
+    track(event, props)
+  }
 }