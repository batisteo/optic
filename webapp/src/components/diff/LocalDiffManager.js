--- conflicted
+++ resolved
@@ -10,13 +10,8 @@
 import Card from '@material-ui/core/Card';
 import { CardActions, CardContent, CardHeader } from '@material-ui/core';
 import Button from '@material-ui/core/Button';
-<<<<<<< HEAD
-import {commandsFromJson, NaiveSummary} from '../../engine';
-=======
-import groupBy from 'lodash.groupby';
-import { SemanticApplyEffect } from '../../engine/index';
+import {commandsFromJson, NaiveSummary} from '../../engine/index';
 import DiffPageWrapper from './DiffPageWrapper';
->>>>>>> be492d62
 
 const styles = (theme => ({
     root: {
@@ -59,7 +54,7 @@
         return (
             <SessionContext.Consumer>
                 {(sessionContext) => {
-                    const { diffSessionManager, diffStateProjections, logSemanticDiff, semanticDiff, applyCommands } = sessionContext;
+                    const { diffSessionManager, diffStateProjections, applyCommands } = sessionContext;
                     const { diffState } = diffSessionManager;
                     const { status } = diffState;
 
@@ -87,83 +82,45 @@
                             }
                         }
 
-<<<<<<< HEAD
-          const progress = (diffState.acceptedInterpretations.length / diffSessionManager.session.samples.length) * 100;
-          if (!sample) {
-            const c = diffSessionManager.diffState.acceptedInterpretations.flatMap(i => i)
-            const summary = NaiveSummary.fromCommands(commandsFromJson(c))
-
-            return (
-              <DiffPage progress={100}>
-                <Card>
-                  <CardHeader title={
-                    <Typography variant="h5" color="primary">
-                      Your API Spec is now updated.
-                    </Typography>
-                  }/>
-                  <CardContent style={{marginTop: -14, paddingTop: 0}}>
-                    <ul style={{fontFamily: 'Ubuntu', fontSize: 13, fontWeight: 11}}>
-                      {summary['New Concepts'] && <li>+{summary['New Concepts']} Concept(s) Added</li>}
-                      {summary['New Operations'] && <li>+{summary['New Operations']} Operation(s) Added</li>}
-                      {summary['New Paths'] && <li>+{summary['New Paths']} Path(s) Added</li>}
-                      {summary['New Responses'] && <li>+{summary['New Responses']} Response(s) Added</li>}
-                    </ul>
-                  </CardContent>
-                  <CardActions>
-                    <div style={{textAlign: 'right', width: '100%'}}>
-                      <Button size="large" color="default">
-                        Cancel
-                      </Button>
-                      <Button size="large" color="primary"
-                              onClick={() => diffSessionManager.applyDiffToSpec(eventStore, rfcId)}>
-                        Merge
-                      </Button>
-                    </div>
-                  </CardActions>
-                </Card>
-              </DiffPage>
-            );
-          }
-=======
                         return {};
                     })(diffStateProjections);
                     const { pathId, sample } = item;
->>>>>>> be492d62
 
-                    if (!sample) {
-                        const changes = groupBy(semanticDiff, i => i);
-                        return (
-                            <DiffPage progress={100}>
-                                <Card>
-                                    <CardHeader title={
-                                        <Typography variant="h5" color="primary">
-                                            Your API Spec changes are ready to merge.
-                    </Typography>
-                                    } />
-                                    <CardContent style={{ marginTop: -14, paddingTop: 0 }}>
-                                        <ul style={{ fontFamily: 'Ubuntu', fontSize: 13, fontWeight: 11 }}>
-                                            {changes.PathAdded && <li>+{changes.PathAdded.length} Path(s) Added</li>}
-                                            {changes.ConceptAdded && <li>+{changes.ConceptAdded.length} Concept(s) Added</li>}
-                                            {changes.OperationAdded && <li>+{changes.OperationAdded.length} Operation(s) Added</li>}
-                                            {changes.OperationUpdated && <li>+{changes.OperationUpdated.length} Operation(s) Updated</li>}
-                                            {changes.ResponseAdded && <li>+{changes.ResponseAdded.length} Response(s) Added</li>}
-                                            {changes.ResponseUpdated && <li>+{changes.ResponseUpdated.length} Response(s) Updated</li>}
-                                        </ul>
-                                        {/*{semanticDiff.toString()}*/}
-                                    </CardContent>
-                                    <CardActions>
-                                        <div style={{ textAlign: 'right', width: '100%' }}>
-                                            <Button
-                                                size="large" color="primary"
-                                                onClick={() => diffSessionManager.applyDiffToSpec(eventStore, rfcId)}>
-                                                Merge
-                                            </Button>
-                                        </div>
-                                    </CardActions>
-                                </Card>
-                            </DiffPage>
-                        );
-                    }
+                  if (!sample) {
+                    const c = diffSessionManager.diffState.acceptedInterpretations.flatMap(i => i)
+                    const summary = NaiveSummary.fromCommands(commandsFromJson(c))
+
+                    return (
+                      <DiffPage progress={100}>
+                        <Card>
+                          <CardHeader title={
+                            <Typography variant="h5" color="primary">
+                              Your API Spec is now updated.
+                            </Typography>
+                          }/>
+                          <CardContent style={{marginTop: -14, paddingTop: 0}}>
+                            <ul style={{fontFamily: 'Ubuntu', fontSize: 13, fontWeight: 11}}>
+                              {summary['New Concepts'] && <li>+{summary['New Concepts']} Concept(s) Added</li>}
+                              {summary['New Operations'] && <li>+{summary['New Operations']} Operation(s) Added</li>}
+                              {summary['New Paths'] && <li>+{summary['New Paths']} Path(s) Added</li>}
+                              {summary['New Responses'] && <li>+{summary['New Responses']} Response(s) Added</li>}
+                            </ul>
+                          </CardContent>
+                          <CardActions>
+                            <div style={{textAlign: 'right', width: '100%'}}>
+                              <Button size="large" color="default">
+                                Cancel
+                              </Button>
+                              <Button size="large" color="primary"
+                                      onClick={() => diffSessionManager.applyDiffToSpec(eventStore, rfcId)}>
+                                Merge
+                              </Button>
+                            </div>
+                          </CardActions>
+                        </Card>
+                      </DiffPage>
+                    );
+                  }
 
                     if (pathId) {
                         const isInManualMode = isManuallyIntervened(diffState, item)
@@ -199,67 +156,6 @@
 
                         const readyToFinish = !hasDiff;
 
-<<<<<<< HEAD
-            return (
-              <DiffPage collapseLeftMargin={true}
-                        progress={progress}
-                        path={pathId}
-                        interpretation={hasDiff && interpretation}
-                        readyToFinish={readyToFinish}
-                        finish={() => {
-                          diffSessionManager.finishInteraction(currentInteractionIndex);
-                          const startableInteractionsForPath = diffStateProjections.samplesGroupedByPath[pathId].filter(x => isStartable(x));
-                          const startableInteractionsWithNoDiff = startableInteractionsForPath.filter(x => {
-                            const {sample} = x;
-                            const interaction = toInteraction(sample);
-                            const rfcState = rfcService.currentState(rfcId);
-                            const diff = RequestDiffer.compare(interaction, rfcState);
-                            const interpretation = new DiffToCommands(rfcState.shapesState).interpret(diff);
-                            const commands = JsonHelper.seqToJsArray(interpretation.commands);
-                            const hasDiff = commands.length > 0;
-                            return !hasDiff;
-                          });
-                          console.log({startableInteractionsForPath, startableInteractionsWithNoDiff});
-                          startableInteractionsWithNoDiff.forEach(x => diffSessionManager.finishInteraction(x.index));
-                        }}
-                        accept={(appendCommands = []) => {
-                          const concat = [...commands, ...appendCommands];
-                          handleCommands(...concat);
-                          logSemanticDiff(interpretation.semanticEffect);
-                        }}
-              >
-                <EditorStore mode={readyToFinish ? EditorModes.DESIGN : EditorModes.DOCUMENTATION}>
-                  <Paper style={{flex: 1, width: 850, maxWidth: 1000, overflow: 'hidden'}}>
-                    <Typography variant="subtitle2" component="div" color="primary" style={{
-                      fontSize: 17,
-                      padding: 11
-                    }}>Path ({diffSessionManager.session.samples.length} samples)</Typography>
-                    <div className={classes.pathDisplay}>
-                      <div className={classes.methodDisplay}>{sample.request.method}</div>
-                      <PathTrail pathTrail={pathTrailWithNames} style={{flex: 1}}/>
-                    </div>
-                  </Paper>
-                  {request && <Operation request={request}/>}
-                </EditorStore>
-              </DiffPage>
-            );
-          } else {
-            return (
-              <DiffPage>
-                <UnrecognizedPathWizard
-                  onSubmit={({commands}) => {
-                    handleCommands(...commands);
-                  }}
-                  url={sample.request.url}
-                />
-              </DiffPage>
-            );
-          }
-        }}
-      </SessionContext.Consumer>
-    );
-  }
-=======
                         return (
                             <DiffPageWrapper
                                 rfcService={rfcService}
@@ -278,7 +174,6 @@
                                 onAccept={(appendCommands = []) => {
                                     const concat = [...commands, ...appendCommands];
                                     applyCommands(...concat);
-                                    logSemanticDiff(interpretation.semanticEffect);
                                 }}
                             />
                         );
@@ -288,7 +183,6 @@
                                 <UnrecognizedPathWizard
                                     onSubmit={({ commands }) => {
                                         applyCommands(...commands);
-                                        logSemanticDiff(SemanticApplyEffect.seqForPathAdded);
                                     }}
                                     url={sample.request.url}
                                 />
@@ -299,7 +193,6 @@
             </SessionContext.Consumer>
         );
     }
->>>>>>> be492d62
 }
 
 export default withStyles(styles)(withRfcContext(LocalDiffManager));