--- conflicted
+++ resolved
@@ -4,27 +4,17 @@
 import Editor, {FullSheetNoPaper} from '../navigation/Editor';
 import {EditorModes, withEditorContext} from '../../contexts/EditorContext';
 import {withRfcContext} from '../../contexts/RfcContext';
-<<<<<<< HEAD
 import {addAbsolutePath, getName, getNameWithFormattedParameters, getParentPathId} from '../utilities/PathUtilities';
 import sortBy from 'lodash.sortby';
 import Paper from '@material-ui/core/Paper';
 import {RfcCommands, ShapeCommands} from '../../engine';
-=======
-import {getNameWithFormattedParameters, getParentPathId} from '../utilities/PathUtilities';
-import sortBy from 'lodash.sortby';
-import Paper from '@material-ui/core/Paper';
-import {RfcCommands} from '../../engine';
->>>>>>> 84717361
 import ContributionTextField from '../contributions/ContributionTextField';
 import List from '@material-ui/core/List';
 import ListItem from '@material-ui/core/ListItem';
 import ListItemText from '@material-ui/core/ListItemText';
 import ExpandLess from '@material-ui/icons/ExpandLess';
 import ExpandMore from '@material-ui/icons/ExpandMore';
-<<<<<<< HEAD
 import StarBorder from '@material-ui/icons/StarBorder';
-=======
->>>>>>> 84717361
 import Collapse from '@material-ui/core/Collapse';
 import {Link} from 'react-router-dom';
 import {routerUrls} from '../../routes';
@@ -110,21 +100,14 @@
 
 	render() {
 		const {classes, apiName, cachedQueryResults, mode, handleCommand, queries, baseUrl} = this.props;
-<<<<<<< HEAD
 		const {contributions, conceptsById, pathsById, pathIdsWithRequests} = cachedQueryResults;
-=======
-		const {contributions, conceptsById, pathsById} = cachedQueryResults;
->>>>>>> 84717361
 
 		const concepts = Object.values(conceptsById).filter(i => !i.deprecated);
 		const sortedConcepts = sortBy(concepts, ['name']);
 
 
 		const pathTree = flattenPaths('root', pathsById);
-<<<<<<< HEAD
 		const paths = [...pathIdsWithRequests].map(pathId => addAbsolutePath(pathId, pathsById));
-=======
->>>>>>> 84717361
 
 		const desc = contributions.getOrUndefined('api', 'description');
 		const complexity = queries.complexityScore();
@@ -182,11 +165,7 @@
 
 							<List dense>
 								{sortedConcepts.map(i => {
-<<<<<<< HEAD
-									const to = routerUrls.conceptPage(baseUrl, i.id);
-=======
 									const to = routerUrls.conceptPage(baseUrl, i.shapeId);
->>>>>>> 84717361
 									return <Link to={to} style={{textDecoration: 'none', color: 'inherit'}}>
 										<ListItem button dense>
 											<ListItemText primary={i.name}/>
