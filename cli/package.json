--- conflicted
+++ resolved
@@ -1,10 +1,6 @@
 {
   "name": "optic-cli",
-<<<<<<< HEAD
-  "version": "2.0.9",
-=======
   "version": "2.0.10",
->>>>>>> 06100a87
   "description": "",
   "main": "lib/Cli.js",
   "scripts": {
