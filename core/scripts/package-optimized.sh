#!/usr/bin/env bash

<<<<<<< HEAD
echo "Packaging Optimized Domain"

#DIR="$( cd "$( dirname "${BASH_SOURCE[0]}" )" >/dev/null 2>&1 && pwd )"
#
#FILES_WITH_PRINTLN=$(grep -rnw $DIR'/../optic/shared/src/main/scala/' -e 'println' | wc -l)
#if [[ $FILES_WITH_PRINTLN != *"1"* ]]; then
#  echo "You are leaking println"
#  grep -rnw $DIR'/../optic/shared/src/main/scala/' -e 'println'
#  exit 1
#fi

=======
>>>>>>> 2e16b868
export SBT_OPTS="-Xmx2G -XX:+UseConcMarkSweepGC -XX:+CMSClassUnloadingEnabled -XX:MaxPermSize=2G -Xss2M  -Duser.timezone=GMT"
sbt fullOptJS
OUTPUT_FILE=../workspaces/domain/src/domain.js

mkdir -p $(dirname $OUTPUT_FILE)

cat optic/js/target/scala-2.12/optic-core-opt.js > $OUTPUT_FILE

echo "domain logic written to $OUTPUT_FILE"<|MERGE_RESOLUTION|>--- conflicted
+++ resolved
@@ -1,19 +1,5 @@
 #!/usr/bin/env bash
 
-<<<<<<< HEAD
-echo "Packaging Optimized Domain"
-
-#DIR="$( cd "$( dirname "${BASH_SOURCE[0]}" )" >/dev/null 2>&1 && pwd )"
-#
-#FILES_WITH_PRINTLN=$(grep -rnw $DIR'/../optic/shared/src/main/scala/' -e 'println' | wc -l)
-#if [[ $FILES_WITH_PRINTLN != *"1"* ]]; then
-#  echo "You are leaking println"
-#  grep -rnw $DIR'/../optic/shared/src/main/scala/' -e 'println'
-#  exit 1
-#fi
-
-=======
->>>>>>> 2e16b868
 export SBT_OPTS="-Xmx2G -XX:+UseConcMarkSweepGC -XX:+CMSClassUnloadingEnabled -XX:MaxPermSize=2G -Xss2M  -Duser.timezone=GMT"
 sbt fullOptJS
 OUTPUT_FILE=../workspaces/domain/src/domain.js
