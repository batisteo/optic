--- conflicted
+++ resolved
@@ -15,14 +15,8 @@
     "@oclif/command": "^1",
     "@oclif/config": "^1",
     "@oclif/plugin-help": "^3",
-<<<<<<< HEAD
-    "@useoptic/cli-config": "8.2.8",
-    "@useoptic/cli-shared": "8.2.8",
-    "aws-sdk": "^2.734.0",
-=======
     "@useoptic/cli-config": "8.2.11",
     "@useoptic/cli-shared": "8.2.11",
->>>>>>> 7a9057bf
     "dotenv": "^8.2.0",
     "jwt-decode": "^2.2.0",
     "tslib": "^1",
