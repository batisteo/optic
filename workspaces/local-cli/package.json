--- conflicted
+++ resolved
@@ -17,10 +17,7 @@
     "@oclif/command": "^1",
     "@oclif/config": "^1",
     "@oclif/plugin-help": "^2",
-<<<<<<< HEAD
-=======
     "cli-table3": "^0.6.0",
->>>>>>> 5a7427ad
     "@useoptic/analytics": "9.0.7-beta.0",
     "@useoptic/cli-client": "9.0.7-beta.0",
     "@useoptic/cli-config": "9.0.7-beta.0",
