import {IOpticTaskRunnerConfig} from '@useoptic/cli-config';
import {ICaptureSaver} from '@useoptic/cli-server';
import {HttpToolkitCapturingProxy} from '@useoptic/proxy';
import {IHttpInteraction} from '@useoptic/proxy';
import {CommandSession} from './command-session';
import {developerDebugLogger, userDebugLogger} from './logger';

class CommandAndProxySessionManager {
  constructor(private config: IOpticTaskRunnerConfig) {

  }

  async run(persistenceManager: ICaptureSaver) {
    const commandSession = new CommandSession();
    const inboundProxy = new HttpToolkitCapturingProxy();
    const servicePort = this.config.serviceConfig.port;
    const serviceHost = this.config.serviceConfig.host;
    const opticServiceConfig = {
      OPTIC_API_PORT: servicePort.toString(),
      OPTIC_API_HOST: serviceHost.toString(),
    };

    await persistenceManager.init(this.config.captureId);

    inboundProxy.events.on('sample', (sample: IHttpInteraction) => {
      userDebugLogger(`got sample ${sample.request.method} ${sample.request.path}`);
      persistenceManager.save(sample);
    });

    const target = new URL('https://example.org');
    target.host = serviceHost;
    target.port = servicePort.toString();
    target.protocol = this.config.serviceConfig.protocol;

    await inboundProxy.start({
      flags: {
        chrome: process.env.OPTIC_ENABLE_CHROME === 'yes'
      },
      host: this.config.proxyConfig.host,
<<<<<<< HEAD
      proxyTarget: process.env.OPTIC_ENABLE_TRANSPARENT_PROXY === 'yes' ? undefined : `${target.protocol}//${target.host.toString()}`,
      proxyPort: this.config.proxyConfig.port
=======
      proxyPort: this.config.proxyConfig.port,
      proxyTarget: `${target.protocol}//${target.host.toString()}`
>>>>>>> c1b7f486
    });

    userDebugLogger(`started inbound proxy on port ${this.config.proxyConfig.port}`);
    userDebugLogger(`Your command will be run with environment variable OPTIC_API_PORT=${servicePort}.`);
    userDebugLogger(`All traffic should go through the inbound proxy on port ${this.config.proxyConfig.port} and it will be forwarded to ${this.config.serviceConfig.host}.`);
    const promises = [];
    developerDebugLogger(this.config);
    if (this.config.command) {
      userDebugLogger(`running command ${this.config.command}`);
      await commandSession.start({
        command: this.config.command,
        // @ts-ignore
        environmentVariables: {
          ...process.env,
          ...opticServiceConfig
        }
      });
      const commandStoppedPromise = new Promise(resolve => {
        commandSession.events.on('stopped', ({state}) => {
          developerDebugLogger(`command session stopped (${state})`);
          resolve();
        });
      });
      promises.push(commandStoppedPromise);
    }

    const processInterruptedPromise = new Promise((resolve) => {
      process.on('SIGINT', () => {
        resolve();
      });
    });
    promises.push(processInterruptedPromise);

    developerDebugLogger(`waiting for command to complete or ^C`);
    await Promise.race(promises);
    commandSession.stop();
    await inboundProxy.stop();
  }
}

export {
  CommandAndProxySessionManager
};<|MERGE_RESOLUTION|>--- conflicted
+++ resolved
@@ -1,7 +1,7 @@
 import {IOpticTaskRunnerConfig} from '@useoptic/cli-config';
 import {ICaptureSaver} from '@useoptic/cli-server';
 import {HttpToolkitCapturingProxy} from '@useoptic/proxy';
-import {IHttpInteraction} from '@useoptic/proxy';
+import {IApiInteraction} from '@useoptic/proxy';
 import {CommandSession} from './command-session';
 import {developerDebugLogger, userDebugLogger} from './logger';
 
@@ -22,8 +22,8 @@
 
     await persistenceManager.init(this.config.captureId);
 
-    inboundProxy.events.on('sample', (sample: IHttpInteraction) => {
-      userDebugLogger(`got sample ${sample.request.method} ${sample.request.path}`);
+    inboundProxy.events.on('sample', (sample: IApiInteraction) => {
+      userDebugLogger(`got sample ${sample.request.method} ${sample.request.url}`);
       persistenceManager.save(sample);
     });
 
@@ -34,16 +34,11 @@
 
     await inboundProxy.start({
       flags: {
-        chrome: process.env.OPTIC_ENABLE_CHROME === 'yes'
+        chrome: false
       },
       host: this.config.proxyConfig.host,
-<<<<<<< HEAD
-      proxyTarget: process.env.OPTIC_ENABLE_TRANSPARENT_PROXY === 'yes' ? undefined : `${target.protocol}//${target.host.toString()}`,
-      proxyPort: this.config.proxyConfig.port
-=======
       proxyPort: this.config.proxyConfig.port,
       proxyTarget: `${target.protocol}//${target.host.toString()}`
->>>>>>> c1b7f486
     });
 
     userDebugLogger(`started inbound proxy on port ${this.config.proxyConfig.port}`);
