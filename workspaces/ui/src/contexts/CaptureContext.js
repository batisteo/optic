import * as React from 'react';
import { useContext, useEffect, useState } from 'react';
import { useServices } from './SpecServiceContext';
import { RfcContext } from './RfcContext';
import { ScalaJSHelpers } from '@useoptic/domain';

export const CaptureContext = React.createContext(null);

export function useCaptureContext() {
  return useContext(CaptureContext);
}

export function CaptureStateStore(props) {
  const { captureId } = props;

  const [diffService, setDiffService] = useState(null);
  const [captureService, setCaptureService] = useState(null);
  const [additionalCommands, setAdditionalCommands] = useState([]);

  const { eventStore, rfcService, rfcId } = useContext(RfcContext);

  // diff state
  const [endpointDiffs, setEndpointDiffs] = useState([]);
  const [unrecognizedUrls, setUnrecognizedUrls] = useState([]);
  const [stats, setStats] = useState({});
  const [diffId, setDiffId] = useState('');

  const {
    specService,
    captureServiceFactory,
    diffServiceFactory,
  } = useServices();

  async function restart() {
    if (diffService) {
      diffService.loadStats().then(setStats);
      diffService.listDiffs().then((x) => {
        setEndpointDiffs(x.diffs);
      });
      diffService.listUnrecognizedUrls().then((x) => {
        setUnrecognizedUrls(x.urls);
      });
      setDiffId(diffService.diffId());
    }
  }
<<<<<<< HEAD
  useEffect(async () => {
=======
  useEffect(() => {
    let notifications;
>>>>>>> 11168872
    async function task() {
      const captureService = await captureServiceFactory(
        specService,
        captureId
      );
      //@TODO: handle error
      //@TODO:getConfig for ignoreRequests config
      const events = eventStore.listEvents(rfcId);
      const config = await captureService.startDiff(
        ScalaJSHelpers.eventsJsArray(events),
        [],
        additionalCommands
      );
<<<<<<< HEAD

      const notifications = new EventSource(config.notificationUrl);
      notifications.onmessage = (event) => {
        debugger;
      };

=======
      const notifications = new EventSource(config.notificationsUrl);
      notifications.onmessage = (event) => {
        debugger;
      };
>>>>>>> 11168872
      const rfcState = rfcService.currentState(rfcId);

      const diffServiceForCapture = await diffServiceFactory(
        specService,
        captureService,
        rfcState,
        additionalCommands,
        config,
        captureId
      );
      setCaptureService(captureService);
      setDiffService(diffServiceForCapture);

      return notifications;
    }
<<<<<<< HEAD

    const notifications = await task();
    return () => notifications.close();
=======
    task();
    return function cleanup() {
      if (notifications) {
        notifications.close();
      }
    };
>>>>>>> 11168872
  }, [captureId, additionalCommands]);

  useEffect(() => {
    restart();
    return () => {};
  }, [diffService]);

  if (!diffService) {
    return <div>loading...</div>;
  }

  const updatedAdditionalCommands = (additionalCommands) => {
    setAdditionalCommands(additionalCommands);
  };

  const value = {
    diffService,
    captureService,
    restart,
    updatedAdditionalCommands,
    diffId,
    endpointDiffs,
    unrecognizedUrls,
    stats,
  };

  return (
    <CaptureContext.Provider value={value}>
      {props.children}
    </CaptureContext.Provider>
  );
}<|MERGE_RESOLUTION|>--- conflicted
+++ resolved
@@ -43,12 +43,8 @@
       setDiffId(diffService.diffId());
     }
   }
-<<<<<<< HEAD
-  useEffect(async () => {
-=======
   useEffect(() => {
     let notifications;
->>>>>>> 11168872
     async function task() {
       const captureService = await captureServiceFactory(
         specService,
@@ -62,19 +58,10 @@
         [],
         additionalCommands
       );
-<<<<<<< HEAD
-
-      const notifications = new EventSource(config.notificationUrl);
-      notifications.onmessage = (event) => {
-        debugger;
-      };
-
-=======
       const notifications = new EventSource(config.notificationsUrl);
       notifications.onmessage = (event) => {
         debugger;
       };
->>>>>>> 11168872
       const rfcState = rfcService.currentState(rfcId);
 
       const diffServiceForCapture = await diffServiceFactory(
@@ -87,21 +74,13 @@
       );
       setCaptureService(captureService);
       setDiffService(diffServiceForCapture);
-
-      return notifications;
     }
-<<<<<<< HEAD
-
-    const notifications = await task();
-    return () => notifications.close();
-=======
     task();
     return function cleanup() {
       if (notifications) {
         notifications.close();
       }
     };
->>>>>>> 11168872
   }, [captureId, additionalCommands]);
 
   useEffect(() => {
