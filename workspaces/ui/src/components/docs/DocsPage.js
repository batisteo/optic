import React, { useContext } from 'react';
import { makeStyles } from '@material-ui/core/styles';
import { useRouterPaths } from '../../RouterPaths';
import Page from '../Page';
import { Link, Route, Switch, useParams } from 'react-router-dom';
import { RfcContext } from '../../contexts/RfcContext';
import { DiffPreviewer, getOrUndefined, toOption } from '@useoptic/domain';
import ExpandMoreIcon from '@material-ui/icons/ExpandMore';
import { Button } from '@material-ui/core';
import {
  EndpointsContext,
  EndpointsContextStore,
} from '../../contexts/EndpointContext';
import { PathAndMethodLarge, SquareChip } from '../diff/v2/PathAndMethod';
import Typography from '@material-ui/core/Typography';
import { DocDivider } from './DocConstants';
import { DocParameter } from './DocParameter';
import { HeadingContribution, MarkdownContribution } from './DocContribution';
import { DESCRIPTION, PURPOSE } from '../../ContributionKeys';
import groupBy from 'lodash.groupby';
import ContentTabs, { RequestTabsContextStore } from './ContentTabs';
import { BreadcumbX } from '../diff/v2/DiffPreview';
import { ShapeExpandedStore } from '../diff/v2/shape_viewers/ShapeRenderContext';
import { ShapeOnlyViewer } from '../diff/v2/shape_viewers/ShapeOnlyShapeRows';
import { ShapeBox } from '../diff/v2/DiffReviewExpanded';
import Paper from '@material-ui/core/Paper';
import EmptyState from '../support/EmptyState';

const useStyles = makeStyles((theme) => ({
  maxWidth: {
    width: '100%',
    paddingTop: 60,
    maxWidth: 750,
    alignSelf: 'center',
  },
  paper: {
    marginTop: 22,
    marginBottom: 30,
  },
  header: {
    display: 'flex',
    flexDirection: 'column',
    // backgroundColor: 'red',
    alignItems: 'flex-start',
    paddingTop: 10,
    flex: 1,
    paddingBottom: 5,
  },
  contributions: {
    display: 'flex',
    flexDirection: 'column',
    paddingRight: 20,
    width: '60%',
  },
  overviewSection: {
    paddingTop: 15,
    paddingBottom: 15,
  },
  expand: {
    display: 'flex',
    justifyContent: 'flex-start',
    alignItems: 'center',
    paddingRight: 10,
    marginTop: 37,
    backgroundColor: 'rgba(241,241,241,0.69)',
  },
  specPreview: {
    flex: 1,
    display: 'flex',
    flexDirection: 'column',
  },
}));

export const DocsPage = ({ match, specService }) => {
  const routerPaths = useRouterPaths();
  return (
    <Page title="Documentation">
      <Page.Navbar mini={true} />
      <Page.Body>
        <Switch>
          <Route
            exact
            path={routerPaths.docsRoot}
            component={DocumentationToc}
          />
          <Route
            path={routerPaths.requestDocsRoot}
            component={EndpointDocumentationWrapper}
          />
        </Switch>
      </Page.Body>
    </Page>
  );
};

export const DocumentationToc = () => {
  const classes = useStyles();
  const { cachedQueryResults } = useContext(RfcContext);
  const { endpoints } = cachedQueryResults;

  return (
    <div className={classes.maxWidth}>
      {endpoints.length === 0 && (
        <EmptyState
          title="Document your First Endpoint"
          content={`
1. Follow the [Getting Started Tutorial](https://google.com)
2. Run \`api start\` and send the API some traffic
3. Optic will help write your documentation
`.trim()}
        />
      )}
      {endpoints.length > 0 && (
        <>
          <Typography variant="h5" color="textSecondary">
            Documentation
          </Typography>
          <DocDivider />
        </>
      )}
      <div>
        {endpoints.map((i) => {
          return (
            <EndpointsContextStore method={i.method} pathId={i.pathId}>
              <EndpointsContext.Consumer>
                {({
                  endpointDescriptor,
                  updateContribution,
                  getContribution,
                  endpointId,
                }) => {
                  const hasRequestBody = Boolean(
                    endpointDescriptor.requestBodies.find(
                      (i) => i.requestBody.httpContentType
                    )
                  );

                  return (
                    <div className={classes.paper}>
                      <div>
                        <div className={classes.header}>
                          <HeadingContribution
                            value={getContribution(endpointId, PURPOSE)}
                            label="What does this endpoint do?"
                            onChange={(value) => {
                              updateContribution(endpointId, PURPOSE, value);
                            }}
                          />

                          <div style={{ flex: 1 }} />

                          <PathAndMethodLarge
                            path={endpointDescriptor.fullPath}
                            method={endpointDescriptor.method}
                          />
                        </div>

                        <div className={classes.contributions}>
                          <MarkdownContribution
                            value={getContribution(endpointId, DESCRIPTION)}
                            label="Detailed Description"
                            onChange={(value) => {
                              updateContribution(
                                endpointId,
                                DESCRIPTION,
                                value
                              );
                            }}
                          />
                        </div>

                        <div className={classes.specPreview}>
                          <div style={{ flex: 1 }} />

                          <Paper className={classes.expand} elevation={0}>
                            <Button
                              component={Link}
                              to={`documentation/paths/${endpointDescriptor.pathId}/methods/${endpointDescriptor.method}`}
                              size="medium"
                              color="primary"
                              endIcon={<ExpandMoreIcon />}
                            >
                              Full Documentation
                            </Button>
                            <div style={{ flex: 1 }} />

                            {hasRequestBody && (
                              <Typography
                                variant="overline"
                                color="textSecondary"
                                style={{ marginRight: 15 }}
                              >
                                Has Request Body
                              </Typography>
                            )}

                            <Typography
                              variant="overline"
                              color="textSecondary"
                              style={{ marginRight: 7 }}
                            >
                              Responses:{' '}
                            </Typography>
                            <div
                              style={{
                                marginTop: 3,
                                display: 'flex',
                                alignItems: 'center',
                              }}
                            >
                              {endpointDescriptor.responses.map((res) => {
                                return (
                                  <SquareChip
                                    label={res.statusCode}
                                    bgColor={'#32536a'}
                                    color="white"
                                    style={{ marginRight: 12 }}
                                  />
                                );
                              })}
                            </div>
                          </Paper>
                        </div>
                      </div>
                    </div>
                  );
                }}
              </EndpointsContext.Consumer>
            </EndpointsContextStore>
          );
        })}
      </div>
    </div>
  );
};

export const EndpointDocumentationWrapper = (props) => {
  const { pathId, method } = useParams();

  return (
    <EndpointsContextStore method={method} pathId={pathId}>
      <EndpointsContext.Consumer>
        {({ endpointDescriptor }) => {
          return (
<<<<<<< HEAD
            <Page title="Documentation">
              <Page.Navbar mini={true} />
              <Page.Body>
                <EndpointDocs />
              </Page.Body>
            </Page>
=======
            <EndpointDocs/>
>>>>>>> 3f59149f
          );
        }}
      </EndpointsContext.Consumer>
    </EndpointsContextStore>
  );
};

export const EndpointDocs = (props) => {
  const classes = useStyles();

  const { rfcService, rfcId } = useContext(RfcContext);

  const currentRfcState = rfcService.currentState(rfcId);

  return (
    <ShapeExpandedStore>
      <div className={classes.maxWidth} style={{ paddingTop: 30 }}>
        <EndpointsContext.Consumer>
          {({
            endpointDescriptor,
            updateContribution,
            getContribution,
            endpointId,
          }) => {
            const { requestBodies, responses } = endpointDescriptor;

            const responsesGroupedByStatusCode = groupBy(
              responses,
              (i) => i.statusCode
            );

            const allResponses = Object.keys(responsesGroupedByStatusCode)
              .map(parseInt)
              .sort()
              .map((i) => {
                return {
                  statusCode: i,
                  contentTypes: responsesGroupedByStatusCode[i.toString()]
                    .map((res) => res.responseBody.httpContentType || 'No Body')
                    .sort(),
                };
              });

            return (
              <div>
                <HeadingContribution
                  value={getContribution(endpointId, PURPOSE)}
                  label="What does this endpoint do?"
                  onChange={(value) => {
                    updateContribution(endpointId, PURPOSE, value);
                  }}
                />
                <MarkdownContribution
                  value={getContribution(endpointId, DESCRIPTION)}
                  label="Detailed Description"
                  onChange={(value) => {
                    updateContribution(endpointId, DESCRIPTION, value);
                  }}
                />

                <DocDivider style={{ marginTop: 10, marginBottom: 10 }} />

                <div className={classes.overviewSection}>
                  <PathAndMethodLarge
                    path={endpointDescriptor.fullPath}
                    method={endpointDescriptor.method}
                  />

                  <div style={{ marginTop: 7 }}>
                    {endpointDescriptor.pathParameters.map((i) => (
                      <DocParameter
                        title={i.name}
                        paramId={i.pathId}
                        updateContribution={updateContribution}
                        description={i.description}
                      />
                    ))}
                  </div>
                </div>

                <DocDivider style={{ marginTop: 10, marginBottom: 10 }} />

                <RequestTabsContextStore>
                  <ContentTabs
                    inRequest
                    options={{
                      contentTypes: requestBodies
                        .map((i) => i.requestBody.httpContentType)
                        .filter((i) => !!i),
                    }}
                    renderDescription={(contentType) => {
                      const id = `${endpointId}_request_body`;
                      return (
                        <MarkdownContribution
                          value={getContribution(id, DESCRIPTION)}
                          label="Request Body Description"
                          onChange={(value) => {
                            updateContribution(id, DESCRIPTION, value);
                          }}
                        />
                      );
                    }}
                    renderRequest={(contentType) => {
                      const r = requestBodies.find(
                        (i) => i.requestBody.httpContentType === contentType
                      );
                      const renderedShape =
                        r &&
                        getOrUndefined(
                          DiffPreviewer.previewShape(
                            currentRfcState,
                            toOption(r.requestBody.shapeId)
                          )
                        );

                      return (
                        renderedShape && (
                          <ShapeBox
                            header={
                              <BreadcumbX
                                itemStyles={{ fontSize: 13, color: 'white' }}
                                location={['Request Body', contentType]}
                              />
                            }
                          >
                            <ShapeOnlyViewer preview={renderedShape} />
                          </ShapeBox>
                        )
                      );
                    }}
                  ></ContentTabs>

                  <ContentTabs
                    options={allResponses}
                    renderDescription={(statusCode, contentType) => {
                      const id = `${endpointId}_${statusCode}_response`;
                      return (
                        <MarkdownContribution
                          value={getContribution(id, DESCRIPTION)}
                          label={`${statusCode} Response Description`}
                          onChange={(value) => {
                            updateContribution(id, DESCRIPTION, value);
                          }}
                        />
                      );
                    }}
                    renderResponse={(statusCode, contentType) => {
                      const response = responses.find(
                        (i) =>
                          i.statusCode === statusCode &&
                          i.responseBody.httpContentType === contentType
                      );
                      const renderedShape =
                        response &&
                        getOrUndefined(
                          DiffPreviewer.previewShape(
                            currentRfcState,
                            toOption(response.responseBody.shapeId)
                          )
                        );

                      return (
                        renderedShape && (
                          <ShapeBox
                            header={
                              <BreadcumbX
                                itemStyles={{ fontSize: 13, color: 'white' }}
                                location={[
                                  `${statusCode} Response Body`,
                                  contentType,
                                ]}
                              />
                            }
                          >
                            <ShapeOnlyViewer preview={renderedShape} />
                          </ShapeBox>
                        )
                      );
                      // return <div>{statusCode} {contentType}</div>;
                    }}
                  ></ContentTabs>
                </RequestTabsContextStore>

                <div style={{ height: '100vh' }} />
              </div>
            );
          }}
        </EndpointsContext.Consumer>
      </div>
    </ShapeExpandedStore>
  );
};<|MERGE_RESOLUTION|>--- conflicted
+++ resolved
@@ -242,16 +242,7 @@
       <EndpointsContext.Consumer>
         {({ endpointDescriptor }) => {
           return (
-<<<<<<< HEAD
-            <Page title="Documentation">
-              <Page.Navbar mini={true} />
-              <Page.Body>
-                <EndpointDocs />
-              </Page.Body>
-            </Page>
-=======
             <EndpointDocs/>
->>>>>>> 3f59149f
           );
         }}
       </EndpointsContext.Consumer>
