--- conflicted
+++ resolved
@@ -240,15 +240,9 @@
   return (
     <EndpointsContextStore method={method} pathId={pathId}>
       <EndpointsContext.Consumer>
-<<<<<<< HEAD
         {({ endpointDescriptor }) => (
           <EndpointDocs endpointDescriptor={endpointDescriptor} />
         )}
-=======
-        {({ endpointDescriptor }) => {
-          return <EndpointDocs />;
-        }}
->>>>>>> 2e0d8054
       </EndpointsContext.Consumer>
     </EndpointsContextStore>
   );
