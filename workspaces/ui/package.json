--- conflicted
+++ resolved
@@ -6,15 +6,11 @@
     "@material-ui/core": "4.9.7",
     "@material-ui/icons": "4.9.1",
     "@material-ui/lab": "^4.0.0-alpha.46",
-<<<<<<< HEAD
-    "@svgr/webpack": "4.1.0",
     "@types/node": "^13.11.1",
     "@types/react": "^16.9.34",
     "@types/react-dom": "^16.9.6",
     "@typescript-eslint/eslint-plugin": "1.6.0",
     "@typescript-eslint/parser": "1.6.0",
-=======
->>>>>>> 499e0468
     "@useoptic/domain": "0.1.3",
     "bottleneck": "^2.19.5",
     "camelcase": "^5.2.0",
@@ -59,16 +55,8 @@
     "terser-webpack-plugin": "1.2.3",
     "time-ago": "^0.2.1",
     "ts-pnp": "1.1.2",
-<<<<<<< HEAD
     "typescript": "^3.8.3",
-    "url-loader": "1.1.2",
-    "webpack": "4.29.6",
-    "webpack-dev-server": "3.2.1",
-    "webpack-manifest-plugin": "2.0.4",
-    "workbox-webpack-plugin": "4.2.0"
-=======
     "url-loader": "1.1.2"
->>>>>>> 499e0468
   },
   "node": {
     "fs": "empty"
