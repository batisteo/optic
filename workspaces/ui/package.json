{
  "name": "@useoptic/ui",
  "version": "8.3.0",
  "files": [
    "build",
    "index.js",
    "index.d.ts"
  ],
  "repository": {
    "type": "git",
    "url": "ssh://git@github.com/useoptic/optic-package.git",
    "directory": "workspaces/ui"
  },
  "dependencies": {
    "@material-ui/core": "^4.9.7",
    "@material-ui/icons": "^4.9.1",
    "@material-ui/lab": "^4.0.0-alpha.46",
<<<<<<< HEAD
    "@useoptic/cli-client": "8.2.11",
    "@useoptic/domain": "10.0.8",
    "@useoptic/domain-utilities": "10.0.8",
    "axios": "^0.19.2",
=======
    "@useoptic/cli-shared": "8.3.0",
    "@useoptic/cli-client": "8.3.0",
    "@useoptic/analytics": "8.3.0",
    "@useoptic/domain": "10.0.7",
    "@useoptic/domain-utilities": "10.0.7",
>>>>>>> 45f0f048
    "bottleneck": "^2.19.5",
    "camelcase": "^5.2.0",
    "classnames": "^2.2.6",
    "color": "^3.1.2",
    "date-fns": "^2.11.1",
    "invariant": "^2.2.4",
    "lodash.compose": "^2.4.1",
    "lodash.debounce": "^4.0.8",
    "lodash.get": "^4.4.2",
    "lodash.groupby": "^4.6.0",
    "lodash.isequal": "^4.5.0",
    "lodash.sortby": "^4.7.0",
    "lodash.uniq": "^4.5.0",
    "memoize-weak": "^1.0.2",
    "mini-css-extract-plugin": "0.5.0",
    "node-sha1": "^1.0.1",
    "notistack": "^0.8.6",
    "path-to-regexp": "^3.0.0",
    "prop-types": "latest",
    "qs": "^6.9.4",
    "react": "^16.8.6",
    "react-ace": "^8.0.0",
    "react-dom": "^16.8.6",
    "react-helmet": "5.2.1",
    "react-hook-form": "^3.27.0",
    "react-markdown": "^4.2.2",
    "react-minimal-pie-chart": "^6.0.1",
    "react-router-dom": "^5.1.2",
    "react-scroll-into-view-if-needed": "^2.1.7",
    "reactour": "^1.18.0",
    "resolve": "1.10.0",
    "scroll-into-view-if-needed": "^2.2.24",
    "styled-components": "^5.1.1",
    "time-ago": "^0.2.1",
    "ts-pnp": "1.1.2",
    "url-loader": "1.1.2"
  },
  "node": {
    "fs": "empty"
  },
  "scripts": {
    "start": "node --max-old-space-size=8192 scripts/start.js",
    "start-local": "node --max-old-space-size=8192 scripts/start-local.js",
<<<<<<< HEAD
    "start-local-spec": "node --max-old-space-size=8192 scripts/start-local-spec.js",
=======
    "start-local-demo": "node --max-old-space-size=8192 scripts/start-local-demo.js",
>>>>>>> 45f0f048
    "build": "node --max-old-space-size=8192 scripts/build.js",
    "build-local": "node --max-old-space-size=8192 scripts/build-local.js",
    "build-demo": "node --max-old-space-size=8192 scripts/build-demo.js",
    "build-spec": "node --max-old-space-size=8192 scripts/build-spec.js",
    "test": "node scripts/test.js",
    "storybook": "start-storybook -p 9009 -s public",
    "build-storybook": "build-storybook -s public",
    "ws:build": "echo building ui",
    "ws:clean": "rm -rf build/*",
    "ws:test": "echo ui",
    "prepare": "CI='' yarn run build-local"
  },
  "eslintConfig": {
    "extends": "react-app"
  },
  "browserslist": {
    "production": [
      ">0.2%",
      "not dead",
      "not op_mini all"
    ],
    "development": [
      "last 1 chrome version",
      "last 1 firefox version",
      "last 1 safari version"
    ]
  },
  "devDependencies": {
    "@babel/core": "7.4.3",
    "@babel/plugin-proposal-decorators": "^7.4.4",
    "@pmmmwh/react-refresh-webpack-plugin": "^0.2.0",
    "@storybook/addon-actions": "^5.0.11",
    "@storybook/addon-links": "^5.0.11",
    "@storybook/addons": "^5.0.11",
    "@storybook/preset-create-react-app": "^2.1.1",
    "@storybook/react": "^5.0.11",
    "@types/node": "^13.11.1",
    "@types/react": "^16.9.34",
    "@types/react-dom": "^16.9.6",
    "@typescript-eslint/eslint-plugin": "1.6.0",
    "@typescript-eslint/parser": "1.6.0",
    "babel-eslint": "^10.1.0",
    "babel-loader": "8.0.5",
    "babel-plugin-named-asset-import": "^0.3.2",
    "babel-preset-react-app": "^9.0.0",
    "case-sensitive-paths-webpack-plugin": "2.2.0",
    "css-loader": "2.1.1",
    "dotenv": "6.2.0",
    "dotenv-expand": "4.2.0",
    "eslint": "^5.16.0",
    "eslint-config-react-app": "^4.0.1",
    "eslint-loader": "2.1.2",
    "eslint-plugin-flowtype": "2.50.1",
    "eslint-plugin-import": "2.16.0",
    "eslint-plugin-jsx-a11y": "6.2.1",
    "eslint-plugin-react": "7.12.4",
    "eslint-plugin-react-hooks": "^1.5.0",
    "file-loader": "3.0.1",
    "html-webpack-plugin": "4.0.0-beta.5",
    "is-wsl": "^1.1.0",
    "jest": "24.7.1",
    "optimize-css-assets-webpack-plugin": "5.0.1",
    "pnp-webpack-plugin": "^1.6.4",
    "postcss-flexbugs-fixes": "4.1.0",
    "postcss-loader": "3.0.0",
    "postcss-normalize": "7.0.1",
    "postcss-preset-env": "6.6.0",
    "postcss-safe-parser": "4.0.1",
    "react-dev-utils": "^9.0.1",
    "react-refresh": "^0.8.1",
    "sass-loader": "^8.0.2",
    "sockjs-client": "^1.4.0",
    "style-loader": "0.23.1",
    "terser-webpack-plugin": "3.0.0",
    "webpack": "4.29.6",
    "webpack-dev-server": "3.2.1",
    "webpack-manifest-plugin": "2.0.4",
    "workbox-webpack-plugin": "4.2.0"
  },
  "jest": {
    "collectCoverageFrom": [
      "src/**/*.{js,jsx,ts,tsx}",
      "!src/**/*.d.ts"
    ],
    "setupFiles": [
      "react-app-polyfill/jsdom"
    ],
    "setupFilesAfterEnv": [],
    "testMatch": [
      "<rootDir>/src/**/__tests__/**/*.{js,jsx,ts,tsx}",
      "<rootDir>/src/**/*.{spec,test}.{js,jsx,ts,tsx}"
    ],
    "testEnvironment": "jest-environment-jsdom-fourteen",
    "transform": {
      "^.+\\.(js|jsx|ts|tsx)$": "<rootDir>/node_modules/babel-jest",
      "^.+\\.css$": "<rootDir>/config/jest/cssTransform.js",
      "^(?!.*\\.(js|jsx|ts|tsx|css|json)$)": "<rootDir>/config/jest/fileTransform.js"
    },
    "transformIgnorePatterns": [
      "[/\\\\]node_modules[/\\\\].+\\.(js|jsx|ts|tsx)$",
      "^.+\\.module\\.(css|sass|scss)$"
    ],
    "modulePaths": [],
    "moduleNameMapper": {
      "^react-native$": "react-native-web",
      "^.+\\.module\\.(css|sass|scss)$": "identity-obj-proxy"
    },
    "moduleFileExtensions": [
      "web.js",
      "js",
      "web.ts",
      "ts",
      "web.tsx",
      "tsx",
      "json",
      "web.jsx",
      "jsx",
      "node"
    ],
    "watchPlugins": [
      "jest-watch-typeahead/filename",
      "jest-watch-typeahead/testname"
    ]
  },
  "proxy": "http://localhost:34444",
  "babel": {
    "presets": [
      "react-app"
    ],
    "plugins": [
      [
        "@babel/plugin-proposal-decorators",
        {
          "legacy": true
        }
      ],
      [
        "@babel/plugin-proposal-class-properties",
        {
          "loose": true
        }
      ]
    ]
  }
}<|MERGE_RESOLUTION|>--- conflicted
+++ resolved
@@ -15,18 +15,11 @@
     "@material-ui/core": "^4.9.7",
     "@material-ui/icons": "^4.9.1",
     "@material-ui/lab": "^4.0.0-alpha.46",
-<<<<<<< HEAD
-    "@useoptic/cli-client": "8.2.11",
-    "@useoptic/domain": "10.0.8",
-    "@useoptic/domain-utilities": "10.0.8",
-    "axios": "^0.19.2",
-=======
     "@useoptic/cli-shared": "8.3.0",
     "@useoptic/cli-client": "8.3.0",
     "@useoptic/analytics": "8.3.0",
-    "@useoptic/domain": "10.0.7",
-    "@useoptic/domain-utilities": "10.0.7",
->>>>>>> 45f0f048
+    "@useoptic/domain": "10.0.8",
+    "@useoptic/domain-utilities": "10.0.8",
     "bottleneck": "^2.19.5",
     "camelcase": "^5.2.0",
     "classnames": "^2.2.6",
@@ -70,11 +63,7 @@
   "scripts": {
     "start": "node --max-old-space-size=8192 scripts/start.js",
     "start-local": "node --max-old-space-size=8192 scripts/start-local.js",
-<<<<<<< HEAD
-    "start-local-spec": "node --max-old-space-size=8192 scripts/start-local-spec.js",
-=======
     "start-local-demo": "node --max-old-space-size=8192 scripts/start-local-demo.js",
->>>>>>> 45f0f048
     "build": "node --max-old-space-size=8192 scripts/build.js",
     "build-local": "node --max-old-space-size=8192 scripts/build-local.js",
     "build-demo": "node --max-old-space-size=8192 scripts/build-demo.js",
